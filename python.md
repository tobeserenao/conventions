# Python

These are a series of conventions (to follow) and anti-patterns (to avoid) for
writing Python and Django application code. They are intended to be an aid to
code-review in that common comments can reference a single detailed explanation.

Django:

- [`CharField` choices](#charfield-choices)
- [Class naming conventions](#class-naming-conventions)
- [Model field naming conventions](#model-field-naming-conventions)
- [Model method naming conventions](#model-method-naming-conventions)
- [Encapsulate model mutation](#encapsulate-model-mutation)
- [Group methods and properties on models](#group-methods-and-properties-on-models)
- [Create filter methods on querysets, not managers](#queryset-filters)
- [Only use `.get` with unique fields](#uniqueness)
- [Don't rely on implicit ordering of querysets](#implicit-ordering)
- [Don't use audit fields for application logic](#audit-fields)
- [Be conservative with model `@property` methods](#property-methods)
- [Ensure `__str__` is unique](#unique-str)
- [Flash messages](#flash-messages)
- [Avoid model-forms](#model-forms)
- [Avoid multiple domain calls from an interface component](#one-domain-call)
- [Load resources in dispatch method](#load-in-dispatch)
- [DRF serializers](#drf-serializers)
- [Handling out-of-band form errors](#out-of-band-form-errors)

Application:

- [Publishing events](#events)
- [Logging exceptions](#logging-exceptions)
- [Distinguish between anticipated and unanticipated exceptions](#distinguish-exceptions)
- [Exception imports](#exception-imports)
- [Celery tasks](#celery-tasks)
- [Keyword-arg only functions](#kwarg-only-functions)
- [Minimise system clock calls](#system-clock)
- [Modelling periods of time](#time-periods)

General Python:

- [Wrap with parens not backslashes](#wrapping)
- [Make function signatures explicit](#make-function-signatures-explicit)
- [Import modules, not objects](#import-modules-not-objects)
- [Convenience imports](#convenience-imports)
- [Application logic in interface layer](#application-logic-in-interface-layer)
- [Don't do nothing silently](#dont-do-nothing-silently)
- [Docstrings vs comments](#docstrings)
- [Prefer American English for naming modules and objects](#naming-language)

Testing:

- [Test folder structure](#test-folder-structure)
- [Test module names for unit and integration tests](#test-module-names-unit)
- [Test module names for functional tests](#test-module-names-functional)
- [Test class structure](#test-class-structure)
- [Isolation](#test-isolation)
- [Freeze or inject time for tests](#freezing-time)
- [Unit test method structure](#test-method-structure)
- [Functional test method structure](#functional-test-method-structure)
- [Don't use numbered variables](#numbered-variables)

## Django

### `CharField` choices

The values stored in the database should be:

- Uppercase and separated with underscores.
- Namespaced with a string prefix.

A human-readable version should also be added in the tuples provided to the field.

```python
TELESALES, FIELD_SALES = "CHANNEL_TELESALES", "CHANNEL_FIELD_SALES"
CHANNEL_CHOICES = (
    (TELESALES, "Telesales"),
    (FIELD_SALES, "Field-sales"),
)
channel = models.CharField(max_length=128, choices=CHANNEL_CHOICES)
```

This is because the database value is a code or symbol intended to be used
within application logic but not shown to the end user - making it uppercase
makes this distinction clear. Using a human-readable version for the database
value can lead to bugs when a future maintainer wants to change the version
shown to the end user.

### Class naming conventions

Given we [import modules, not objects](#import-modules-not-objects), there's no need to suffix
view/form/serializer classes names with `View`/`Form`/`Serializer`.

Within a calling module, it's nicer to have:

```python
from django.views import generic
from . import forms

class SetPassword(generic.FormView):
    form_class = forms.NewPassword
```

rather than:

```python
from django.views import generic
from . import forms

class SetPassword(generic.FormView):
    form_class = forms.NewPasswordForm
```

### Model field naming conventions

`DateTimeField`s should generally have suffix `_at`. For example:

- `created_at`
- `sent_at`
- `period_starts_at`

There are some exceptions such as `available_from` and `available_to` but stick
with the convention unless you have a very good reason not to.

`DateField`s should have suffix `_date`:

- `billing_date`
- `supply_date`

This convention also applies to variable names.

### Model method naming conventions

- For query methods (ie methods that look something up and return it), prefix with `get_`.

- For setter methods (ie methods that set fields and call save), prefix with `set_`.

- Prefer "latest" to "last" in method names as "latest" implies chronological order where the
  ordering is not explicit when using "last"; ie
  `get_latest_payment_schedule`. Similarly, prefer `earliest` to `first` in
  method names.

### Encapsulate model mutation

Don't call a model's `save` method from anywhere but "mutator" methods on the
model itself.

Similarly, avoid calling `SomeModel.objects.create` or even
`SomeModel.related_objects.create` from outside of the model itself. Encapsulate
these in "factory" methods (classmethods for the `objects.create` call).

Doing this provides a useful overview of the lifecycle of a model as you
can see all the ways it can mutate in once place.

Also, this practice leads to better tests as you have a simple, readable method
to stub when testing units that call into the model layer.

Further reading:

- [Django models, encapsulation and data integrity](https://www.dabapps.com/blog/django-models-and-encapsulation/), by Tom Christie

### Group methods and properties on models

To keep models well organised and easy to understand, group their methods and
properties into these groups using a comment:

- Factories
- Mutators
- Queries
- Properties

Contrived example:

```python
class SomeModel(models.Model):
    name = models.CharField(max_length=255)

    # Factories

    @classmethod
    def new(cls, name):
        return cls.objects.create(name=name)

    # Mutators

    def anonymise(self):
        self.name = ''
        self.save()

    def update_name(self, new_name):
        self.name = new_name
        self.save()

    # Queries

    def get_num_apples(self):
        return self.fruits.filter(type="APPLE").count()


    # Properties

    @property
    def is_called_dave(self):
        return self.name.lower() == "dave"
```

### <a name="queryset-filters">Create filter methods on querysets, not managers</a>

Django’s model managers and `QuerySet`s are similar, see the [docs](https://docs.djangoproject.com/en/stable/topics/db/managers/)
for an explanation of the differences. However, when creating methods that return a queryset we’re
better off creating these on a custom queryset class rather than a custom manager.

A manager method is only available on a manager or related-manager. So `Article.objects` or
`Author.articles`. They’re not available to querysets, which is what’s returned from a manager or
queryset method, so they cannot be chained. In the example below `my_custom_filter()` is a method
on a custom manager class, so an `AttributeError` is raised when attempting to call it from a
queryset, i.e. the return value of `.filter()`.

```
>>> Article.objects.my_custom_filter().filter(is_published=True)
<QuerySet [<Article (1)>, <Article (2)>]>
>>> Article.objects.filter(is_published=True).my_custom_filter()
AttributeError: 'QuerySet' object has no attribute 'my_custom_filter'
```

Below is an example of creating a custom queryset class and using it as a model’s manager. This
allows us to call it on both the manager and queryset.

```python
class ArticleQuerySet(models.QuerySet):

    def my_custom_filter(self):
        return self.filter(headline__contains='Lennon')


class Article(models.Model):

    objects = ArticleQuerySet.as_manager()
```

### <a name="uniqueness">Only use `.get` with unique fields</a>

Ensure calls to `.objects.get` and `.objects.get_or_create` use fields that have
a uniqueness constraint across them. If the fields aren't guaranteed to be
unique, use `.objects.filter`.

Don't do this:

```python
try:
    thing = Thing.objects.get(name=some_value)
except Thing.DoesNotExist:
    pass
else:
    thing.do_something()
```

unless the `name` field has a `unique=True`. Instead do this:

```python
things = Thing.objects.filter(name=some_value)
if things.count() == 1:
    things.first().do_something()
```

The same applies when looking up using more than one field.

This implies we never need to catch `MultipleObjectsReturned`.

### <a name="implicit-ordering">Don't rely on implicit ordering of querysets</a>

If you grab the `.first()` or `.last()` element of a queryset, ensure you
explicitly sort it with `.order_by()`. Don't rely on the default ordering set
in the `Meta` class of the model as this may change later on breaking your
assumptions.

### <a name="audit-fields">Don't use audit fields for application logic</a>

It's useful to add audit fields to models to capture datetimes when that database
record was created or updated:

```py
class SomeModel(models.Model):
    ...
    created_at = models.DateTimeField(auto_now_add=True)
    updated_at = models.DateTimeField(auto_now=True)
```

But don't use these fields for application logic. If you need to use the
creation time of an object, add a separate field that must be explicitly set upon
creation. Why?

- Often the creation time of a domain object in the real world is different from
  the time when you inserted its record into the database (eg when backfilling).

- Fields with `auto_now_add=True` are harder to test as it's a pain to the
  set the value when creating fixtures.

- Explicit is better than implicit.

These automatically set fields should only be used for audit and reporting
purposes.

### <a name="property-methods">Be conservative with model `@property` methods</a>

It's not always obvious when to decorate a model method as a property. Here
are some rules-of-thumb:

A property method should not trigger a database call. Don't do this:

```python
@property
def num_children(self):
    return self.kids.count()
```

Use a method instead.

Property methods should generally just derive a new value from the fields on
the model. A common use-case is predicates like:

```python
@property
def is_closed(self):
    return self.status == self.CLOSED
```

If in doubt, use a method not a property.

### <a name="unique-str">Ensure `__str__` is unique</a>

Ensure the string returned by a model's `__str__` method uniquely identifies
that instance.

This is important as Sentry (and other tools) often just print `repr(instance)`
of the instance (which prints the output from `__str__`). When debugging, it's
important to know exactly which instances are involved in an error, hence why
this string should uniquely identify a single model instance.

It's fine to use something like:

```py
def __str__(self):
    return f"#{self.id} ..."
```

### <a name="flash-messages">Effective flash messages</a>

Flash messages are those one-time messages shown to users after an action has
been performed. They are triggered using the `django.contrib.messages` package,
normally from within a view class/function.

Here's a few tips.

- Don't say "successfully" in flash messages (eg "The thing was updated
  successfully"). Prefer a more active tone (eg "The thing was updated").

- Don't include IDs that are meaningless to the end user (eg "Thing 1234 was
  updated").

- Consider including links to related resources that might be a common next step
  for the user. HTML can be included in flash messages

  ```python
  msg = (
      '<h4>Some heading</h4>'
      '<p>An action was performed. Now do you want to <a href="%s">do the next thing</a>.</p>'
  ) % next_thing_url
  messages.success(request, msg, extra_tags='safe')
  ```

  Note the `safe` tag which allow HTML to be included in the message.

### <a name="model-forms">Avoid model forms</a>

[Django's model-forms](https://docs.djangoproject.com/en/2.1/topics/forms/modelforms/) are a useful crutch for rapidly building web projects.
However for a late-stage Django project (like ours), they are best avoided apart from the
most degenerate, simple scenarios.

Why? Because they conflate validation and persistence logic which, over time,
leads to hard-to-maintain code. As soon as you need to add more sophisticated
actions (than a simple DB write) to a successful form submission, model-forms
are the wrong choice. Once you start overriding `.save()`, you're on the path
to maintenance hell. Future maintainers will thank you if you ensure forms are
only responsible for validating dictionaries of data, nothing more,
single-responsibility principle and all that.

Instead, use plain subclasses of `form.Form` and Django's `fields_for_model`
function to extract the form fields you need. Handle the `form_valid` scenario
in the view with a single call into the domain layer to perform all necessary
actions.

One advantage of this is you can pluck form fields off several models to build a
sophisticated form, which allows views to be kept simple and thin (handling
multiple forms in the same view should be avoided).

Example:

```python
from django import forms
from myproject.someapp import models

class SampleForm(forms.Form):

    # Grab fields from two different models
    user_fields = forms.fields_for_model(models.User)
    profile_fields = forms.fields_for_model(models.Profile)

    name = user_fields['name']
    age = profile_fields['age']
```

The same principle applies to other ORM-constructs, like DRF's model
serializers, which trade-off good structure and long-term maintainability for
short-term development speed.

This is an important step in extricating a project from Django's tight grip,
moving towards treating Django as a library rather than framework.

### <a name="one-domain-call">Avoid multiple domain calls from an interface component</a>

An interface component, like a view class/function or Celery task, should only make one
call into the domain layer (ie the packages in your codebase where application
logic lives).

Recall: the job of any interface component is this:

1. Translate requests from the language of the interface (ie HTTP requests or serialized Celery task payloads)
   into domain objects (eg `Account` instances)

2. Call into the domain layer of your application to fetch some query results or
   perform an action.

3. Translate any returned values (or exceptions) from the domain layer back into the
   language of the interface (eg into a 200 HTTP response for a successful query,
   or a 503 HTTP response if an action wasn't possible). Note, this step only
   applies to interfaces components that can _respond_ in some way - this
   doesn't apply to fire-and-forget Celery tasks where there's no results
   back-end.

This convention mandates that step 2 involves a single call into the domain
layer to keep the interface easy-to-maintain and to avoid leaking application
logic into the interface layer.

So avoid this kind of thing:

```python

class SomeView(generic.FormView):

    def form_valid(self, form):
        account = form.cleaned_data['account']
        payment = form.cleaned_data['payment']

        result = some_domain_module.do_something(account, payment)
        if result:
            some_other_domain_module.do_something_else(account)
        else:
            form.add_error(None, "Couldn't do something")
            return self.form_invalid(form)

        some_logging_module.log_event(account, payment)

        return shortcuts.redirect("success")
```

where the view class is making multiple calls into the domain layer.

Instead, encapsulate the domain functionality that the interface requires in a
single domain call:

```python
class SomeView(generic.FormView):

    def form_valid(self, form):
        try:
            some_domain_module.do_something(
                account=form.cleaned_data['account'],
                payment=form.cleaned_data['payment'])
        except some_domain_module.UnableToDoSomething as e:
            # Here we assume the exception message is suitable for end-users. 
            form.add_error(None, str(e))
            return self.form_invalid(form)

        return shortcuts.redirect("success")
```

Note the use of domain-specific exceptions to handle failure conditions.

Since fire-and-forget Celery tasks can't respond, their implementation should be
simple: just loading the appropriate domain objects and making a single call
into the domain layer. Something like:

```python
@app.task(queue=settings.SOME_QUEUE)
def perform_some_action(*, foo_id, bar_id, *args, **kwargs):
    foo = Foo.objects.get(id=foo_id)
    bar = Bar.objects.get(id=bar_id)

    some_domain_module.perform_action(foo, bar)
```

### <a name="load-in-dispatch">Load resources in `dispatch` method</a>

If using class-based views, perform all model loading, access-control and
pre-condition checks in the `dispatch` method (or the `get` method if a read-only view). Because:

- This method is expected to return a `HttpResponse` instance and so is a
  natural place to return a 404 (if the object does not exist) or 403 if the
  requesting user does not have permission to access the requested object.

- This method is called for _all_ HTTP methods and avoids possible security holes
  if permissions are only checked in, say, the `get` method.

In particular, avoid loading resources or checking permissions in other
commonly-subclassed methods like `get_context_data` or `get_form_kwargs`.

When checking pre-conditions, avoid adding business logic to the `dispatch`
method. Instead encapsulate the check as a function in the domain layer and call
that from dispatch - something like this:

```py
from django.views import generic
from django import shortcuts, http

from project.data import models
from project.interfaces import acl
from project.domain.frobs import checks


class ActOnFrob(generic.FormView):
    
    def dispatch(self, request, *args, **kwargs):
        # Load the resource specified in the URL.
        self.frob = shortcuts.get_object_or_404(models.Frob, id=kwargs["id"])

        # Check if the request user is allowed to mutate the resource.
        if not acl.can_user_administer_frob(request.user, self.frob):
            return http.HttpResponseForbidden("...")

        # Check the pre-conditions for the resource to be mutated.
        if not checks.can_frob_be_mutated(self.frob):
            return http.HttpResponseForbidden("...")

        return super().dispatch(request, *args, **kwargs)
```

### DRF serializers

Serializers provided by Django-REST-Framework are useful, not just for writing
REST APIs. They can used anywhere you want to clean and validate a nested
dictionary of data. Here are some conventions for writing effective serializers.

Be liberal in what is accepted in valid input.

- Allow optional fields to be omitted from the payload, or have `null` or `""`
  passed as their value.

- Convert inputs into normal forms (by eg stripping whitespace or upper-casing).

In contrast, be conservative in what is returned in the `validated_data` dict.
Ensure `validated_data` has a consistent data structure no matter what valid
input is used. Don't make calling code worry about whether a particular key _exists_ in the
dict.

In practice, this means:

- Optional fields where `None` is not a valid value have a default value set in
  the serializer field declaration.

- If optional string-based fields have `allow_null=True`, then convert any
  `None` values to the field default.

To that end, use this snippet at the end of your `validate` method to ensure
there are no missing keys in the `validated_data` dict and that `None` is only
included as a value in `validated_data` when it's a field's default.

```py
def validate(self, data):
    ...
    # Ensure validated data includes all fields and None is only used as a value when it's 
    # the default value for a field.
    for field_name, field in self.fields.items():
        if field_name not in data:
            data[field_name] = field.initial
        elif data[field_name] is None and data[field_name] != field.initial:
            data[field_name] = field.initial

    return data

```

Misc:

- Ensure validation error messages end with a period.

### <a name="out-of-band-form-errors">Out-of-band form errors</a>

In a `FormView` sometimes an error occurs _after_ the initial payload has been
validated. For instance, a payment partner's API might respond with an error
when registering a new bankcard even though the submitted bankcard details
appeared to be valid. To handle this situation in a `FormView` subclass, use the
following pattern:

```py
from django.views import generic
from . import forms

class CreateSomething(generic.FormView):
    form_class = forms.Something

    ...

    def form_valid(self, form):
        try:
            thing = domain.create_a_thing(
                foo=form.cleaned_data['foo'],
                bar=form.cleaned_data['bar'],
            )
        except domain.UnableToCreateThing as e:
            # Handle *anticipated* exceptions; things we know might go wrong but
            # can't do much about (eg vendor errors). Here we assume the exception 
            # message is suitable for end-users but often it needs some
            # adjusting.
            form.add_error(None, str(e))
            return self.form_invalid(form)
        except Exception as e
            # Optional handling of *unanticipated* errors. When this happens, we want to send
            # details of the error to Sentry so such errors can be investigated
            # and fixed. It's optional as we could omit this block and let the
            # exception percolate up to generate a 500 response which Sentry
            # will capture automatically. It's a bit friendlier to the user to
            # show them some custom copy rather than a generic 500 response.

            # Ensure your logger has the Raven handler so the exception is sent
            # to Sentry.
            logger.exception("Unable to create a thing")
            
            # Depending on context, it might not be appropriate to
            # show the exception message to the end-user. If possible, offer
            # some guidance on what the end-user should do next (eg contact
            # support, try again, etc). Ensure the tone is apologetic.
            msg = (
                "Really sorry, we weren't able to do the thing as an unanticipated "
                "error occurred. Error message: %s"
            ) % e
            form.add_error(None, msg)
            return self.form_invalid(form) 
        else:
            # Handle successful creation...
            message.success(self.request, "Created the thing!")
            return http.HttpResponseFound(...)
```

## Application

### <a name="events">Publishing events</a>

When publishing application events, the `params` should be things that are known
_before_ the event, while `meta` should be things known _after_ the event as
well as general contextual fields that aren't directly related to the event
itself (like a request user-agent).

Example:

```python
result = do_something(foo, bar)

events.publish(
    event=events.types.SOMETHING_WAS_DONE,
    params={
        'foo': foo,
        'bar': bar,
    },
    meta={
        'result': result
    })
```

Prefer passing IDs of model instances rather than the instances of themselves.
Eg, prefer `params={'bill_id': bill.id}` to `params={'bill': bill}`.

Also, call `.isoformat()` on any dates or datetimes as that gives a more useful
string.

Prefer using the [reverse domain name notation](https://en.wikipedia.org/wiki/Reverse_domain_name_notation) naming convention for event type constants. This can aid performing queries in our logging platform.

Example:

```
COMMS_MESSAGE_SEND_SUCCESS = "comms.message.send-success"
COMMS_MESSAGE_SEND_ERROR = "comms.message.send-error"
```

Which then makes it easy to perform these three such queries.

```
# Only successful send message events
json.event:"comms.message.send-success"

# Only error send message events
json.event:"comms.message.send-error"

# All send message events (i.e. both success and error)
json.event:"comms.message.send-*"
```

### <a name="logging-exceptions">Logging exceptions</a>

Use `logger.exception` in `except` blocks but pass a useful message - don't just
pass on the caught exception's message. Don't even format the exception's
message into the logged message - Sentry will pick up the original exception
automatically.

Doing this enables Sentry to group the logged errors together rather than
treating each logged exception as a new error.
See [Sentry's docs](https://docs.sentry.io/clients/python/integrations/logging/#usage) for further info.

Don't do this:

```python
try:
    do_something()
except UnableToDoSomething as e:
    logger.exception(str(e))
```

or this:

```python
try:
    do_something()
except UnableToDoSomething as e:
    logger.exception("Unable to do something: %s" % e)
```

Instead, do this:

```python
try:
    do_something()
except UnableToDoSomething:
    logger.exception("Unable to do something")
```

If you do need to format data into the message string, don't use the `%`
operator. Instead, pass the parameters as args:
<https://docs.sentry.io/clients/python/integrations/logging/#usage>

```python
try:
    do_something(arg=x)
except UnableToDoSomething:
    logger.exception("Unable to do something with arg %s", x)
```

### <a name="distinguish-exceptions">Distinguish between anticipated and unanticipated exceptions</a>

When calling functions that can raise exceptions, ensure your handling
distinguishes between _anticipated_ and _unanticipated_ exceptions. It generally
makes sense to use separate exception classes for anticipated exceptions and to
log any other exceptions to Sentry:

For example:

```py
try:
    some_usecase.do_something()
except some_usecase.UnableToDoSomething:
    # We know about this failure condition. No code change is required so we
    # don't log the error to Sentry.
    pass
except Exception:
    # This is *unanticipated* so we log the exception to Sentry as some change is
    # required to handle this more gracefully.
    logger.exception("Unable to do something")
```

The rule of thumb is that anything logged to Sentry requires a code change to
fix it. If nothing can be done (ie a vendor time-out), publish an application
event instead.

### <a name="exception-imports">Exception imports</a>

Ensure exception classes are importable from the same location as functionality that
raise them.

For example, prefer:

```py
from octoenergy.domain import operations

try:
    operations.do_the_thing()
except operations.UnableToDoTheThing as e:
    ...
```

where the `UnableToDoTheThing` exception is importable from the `operations`
module, just like the `do_the_thing` function which can raise it.

This is simpler (ie fewer imports) and reads better than when the exception class lives elsewhere:

```py
from octoenergy.domain import operations
from octoenergy.somewhere.other import exceptions

try:
    operations.do_the_thing()
except exceptions.UnableToDoTheThing as e:
    ...
```

In general, be wary of re-using the same exception type for different use-cases;
this can lead to ambiguity and bugs. Furthermore, it rarely makes sense to have
`exceptions.py` modules of exception classes used in many places. In general,
prefer to define exception types in the same module as where they are raised.

### <a name="celery-tasks">Celery tasks</a>

Care is required when changing Celery task signatures as publishers and
consumers get deployed at different times. It's important that changes to how an
event is published don't cause consumers to crash.

To protect against this, Celery tasks should be defined like this:

```python
@app.task(queue=settings.MY_QUEUE)
def my_task(*, foo, bar, **kwargs):
    ...
````

and called like this:

```python
my_task.apply_async(kwargs={'foo': 1, 'bar': 2})
```

Things to note:

1. The task is declared with a specific queue. It's easier to troubleshoot queue
   issues if tasks are categorised like this. Note that the queue is specified when
   we declare the task, not when we trigger the task, as we want each specific task
   to be added to the same queue.
2. The task is called using `kwargs`, not `args` - and the task declaration uses a
   leading `*` to enforce this.
3. The task signature ends with ``**kwargs`` to capture any additional arguments. This
   simplifies the future addition of arguments, as older workers can still handle newer
   tasks without crashing.

These steps provide some robustness to signature changes but
they are not watertight.

For frequently called tasks (that may be in-flight during a deployment), a
two-phase approach is required (similar to how backwards-incompatible database
migrations are handled).

First the consumer function needs to be updated to handle both the old and new way
of calling it (this may be to return new payloads to the queue if they can't be
handled). This then needs to be deployed.

Second, the publisher and consumer can be modified to use the new calling
args/kwargs. When this deploys, the older consumers should handle any published
events gracefully before they are terminated.

### <a name="kwarg-only-functions">Keyword-only functions</a>

Python 3 supports keyword-only arguments where callers of a function HAVE to
pass kwargs (positional args get a `TypeError`). Syntax:

```python
    def f(*, name, age):
        ...
```

In general, prefer calling functions with kwargs where it's not immediately
obvious what the positional args are (ie most of the time). This
improves readability and makes collaborator tests clearer (i.e. writing the
`collaborator.assert_called_with(...)` assertion).

Further, _always_ use keyword-only args for "public" domain functions (ie
those which are called from the interface layer or from packages within the
domain layer).

### <a name="system-clock">Minimise system clock calls</a>

Avoid calls to the system clock in the domain layer of the application. That
is, calls to `localtime.now()`, `localtime.today()` etc. Think of such calls
like network or database calls.

Instead, prefer computing relevant datetimes or dates at the interface layer and
passing them in. This won't always be possible but often is.

Why?

1. This makes testing easier as you don't need to mock a system call. Your
   functions will be purer with controlled inputs and outputs.

2. It also avoids issues where Celery tasks are publishing on one day but get
   executed on another. It removes an assumption from the code.

Avoid the pattern of using a default of `None` for a date/datetime parameter
then calling the system clock to populate it if no value is explicitly passed.
Instead of:

```py
def some_function(*, base_date=None):
    if base_date is None:
        base_date = datetime.date.today()
    ...
```

prefer the more explicit:

```py
def some_function(*, base_date):
```
<<<<<<< HEAD

which forcers callers to compute the date they want to use for the function.
=======
which forces callers to compute the date they want to use for the function.
>>>>>>> e2f3d234
As suggested above, such system-clock calls should be reserved for the interface
layer of your application and the value passed though into the
business-logic/domain layers.

### <a name="time-periods">Modelling periods of time</a>

It's common for domain objects to model some period of time that defines when an
object is "active" or "valid". When faced with this challenge, prefer to use
_datetime_ fields where the upper bound is nullable and exclusive. Eg:

```python
class SomeModel(models.Model):
    ...
    active_from = models.DateTimeField()
    active_to = models.DateTimeField(null=True)
```

Specifically, try and avoid using `datetime.date` fields as these are more error-prone
due to implicit conversion of datetimes and complications from daylight-savings
time.

Further, whether using `date`s or `datetime`s, allowing the upper bound to be
exclusive allows zero-length periods to be modelled, which is often required
(even if it isn't obvious that will be the case at first).

Don't follow this rule dogmatically: there will be cases where the appropriate
domain concept is a date instead of a datetime, but in general, prefer to model
with datetimes.

## Python

### <a name="wrapping">Wrap with parens not backslashes</a>

That is, prefer:

```python
from path.to.some.module import (
    thing1, thing2, thing3, thing4)
```

over:

```python
from path.to.some.module import \
    thing1, thing2, thing3, thing4
```

### Make function signatures explicit

Specify all the parameters you expect your function to take whenever possible. Avoid ``*args`` and ``**kwargs``
(otherwise known as [var-positional and var-keyword parameters](https://docs.python.org/3/glossary.html#term-parameter))
without good reason. Code with loosely defined function signatures can be difficult to work with, as it's unclear
what variables are entering the function.

```python
def do_something(**kwargs):  # Don't do this
   ...
```

Be explicit instead:

```python
def do_something(foo: int, bar: str):
   ...
```

This includes functions that wrap lower level functionality, such as model creation methods:

```python
class MyModel(models.Model):
    ...
    
    @classmethod
    def new(cls, **kwargs):  # Don't do this.
        return cls.objects.create(**kwargs)
```

Instead, do this:

```python
class MyModel(models.Model):
    ...
    
    @classmethod
    def new(cls, foo: int, bar: str):
        return cls.objects.create(foo=foo, bar=bar)
```

Of course, there are plenty of good use cases for ``**kwargs``, such as making Celery tasks backward
compatible, or in class based views, but they come with a cost, so use them sparingly.

#### Using ``**kwargs`` in functions with many parameters

A particularly tempting use of ``**kwargs`` is when a function is passing a large number of parameters around,
for example:

```python
def main():
    do_something(one=1, two=2, three=3, four=4, five=5, six=6, seven=7, eight=8, nine=9, ten=10)
    
def do_something(**kwargs):  # Don't do this.
   _validate(**kwargs)
   _execute(**kwargs)
```

This isn't a good use of dynamic parameters, as it makes the code even harder to work with.

At a minimum, specify the parameters explicitly. However, many parametered functions are a smell, so you could
also consider fixing the underlying problem through refactoring. One option is the
[Introduce Parameter Object](https://sourcemaking.com/refactoring/introduce-parameter-object) technique, which
introduces a dedicated class to pass the data.

### Import modules, not objects

Usually, you should import modules rather than their objects. Instead of:

```python
from django.http import (
    HttpResponse, HttpResponseRedirect, HttpResponseBadRequest)
from django.shortcuts import render, get_object_or_404
```

prefer:

```python
from django import http, shortcuts
```

This keeps the module namespace cleaner and less likely to have accidental
collisions. It also usually makes the module more concise and readable.

Further, it fosters writing simpler isolated unit tests in that import modules
works well with `mock.patch.object` to fake/stub/mock _direct_ collaborators of the
system-under-test. Using the more general `mock.patch` often leads to accidental integration tests
as an indirect collaborator (several calls away) is patched.

Eg:

```python
import mock
from somepackage import somemodule

@mock.patch.object(somemodule, 'collaborator')
def test_a_single_unit(collaborator):
    somemodule.somefunction(1)
    collaborator.assert_called_with(value=1)
```

Remember, in the long term, slow integration tests will rot your test suite.
Fast isolated unit tests keep things healthy.

#### When to import objects directly

Avoiding object imports isn't a hard and fast rule. Sometimes it can significantly
impair readability. This is particularly the case with commonly used objects
in the standard library. Some examples where you should import the object instead:

```python
from decimal import Decimal
from typing import Optional, Tuple, Dict
from collections import defaultdict
```

### Convenience imports

A useful pattern is to import the "public" objects from a package into its
`__init__.py` module to make life easier for calling code. This does need to be
done with care though - here's a few guidelines:

#### Establish a canonical import path by prefixing private module names with underscores

One danger of a convenience import is that it can present two different ways to access an object, e.g.:
`mypackage.something` versus  `mypackage.foo.something`.

To avoid this, prefix modules that are accessible from a convenience import with an underscore, to indicate that they
are _private_ and shouldn't be imported directly by callers external to the parent package, e.g.:

```txt
mypackage/
    __init__.py  # Public API
    _foo.py
    _bar.py
```

It's okay for private and public modules to coexist in the same package, as long as the public modules aren't used in
convenience imports. For example, in the following structure we might expect calling code to access `mypackage.blue` and
`mypackage.bar.green`, but not `mypackage._foo.blue` or `mypackage.green`.

```txt
mypackage/
    __init__.py
    _foo.py  # Defines blue
    bar.py  # Defines green
```

#### Don't use wildcard imports

Don't use wildcard imports (ie `from somewhere import *`), even if each imported
module specifies an `__all__` variable.

Instead of:

```py
# hallandoates/__init__.py
from ._problems import *
from ._features import *
```

prefer:

```py
# hallandoates/__init__.py
from ._problems import ICantGoForThat, NoCanDo
from ._features import man_eater, rich_girl, shes_gone
```

Why?

- Wildcard imports can make it harder for maintainers to find where functionality lives.
- Wildcard imports can confuse static analysis tools like mypy.
- If submodules don't specify an `__all__` variable, a large number of objects
  can be inadvertently imported into the `__init__.py` module, leading to a danger of name collisions.

Fundamentally, it's better to be explicit (even if it is more verbose).

#### Only use convenience imports in leaf-node packages

Don't structure packages like this:

```txt
foo/
    bar/
        waldo/
            __init__.py
            thud.py
        __init__.py  # imports from _bar.py and _qux.py
        _bar.py
        _qux.py
```

where a non-leaf-node package, `foo.bar` has convenience imports in its
`__init__.py` module. Doing this means imports from subpackages like `foo.bar.waldo.thud`
will unnecessarily import everything in `waldo`'s `__init__.py` module. This is
wasteful and increases the change of circular import problems.

Only use convenience imports in leaf-node packages; that is, packages with no
subpackages.

#### Don't expose modules as public objects in `__init__.py`

If your package structure looks like:

```txt
foo/
    bar/
        __init__.py
        bar.py
        qux.py
```

don't do this:

```py
# foo/bar/__init__.py
import bar, qux
```

where the modules `bar` and `qux` have been imported.

It's better for callers to import modules using their explicit path rather than
this kind of trickery.

### Application logic in interface layer

Interface code like view modules and management command classes should contain
no application logic. It should all be extracted into other modules so other
"interfaces" can call it if they need to.

The role of interface layers is simply to translate transport-layer
requests (like HTTP requests) into domain requests. And similarly, translate domain
responses into transport responses (eg convert an application exception into a
HTTP error response).

A useful thought exercise to go through when adding code to a view is to imagine
needing to expose the same functionality via a REST API or a management command.
Would anything need duplicating from the view code? If so, then this tells you
that there's logic in the view layer that needs extracting.

### <a name="dont-do-nothing-silently">Don't do nothing silently</a>

Avoid this pattern:

```python

def do_something(*args, **kwargs):
    if thing_done_already():
        return
    if preconditions_not_met():
        return
    ...
```

where the function makes some defensive checks and returns without doing
anything if these fail. From the caller's point of view, it can't tell whether
the action was successful or not. This leads to subtle bugs.

It's much better to be explicit and use exceptions to indicate that an action
couldn't be taken. Eg:

```python

def do_something(*args, **kwargs):
    if thing_done_already():
        raise ThingAlreadyDone
    if thing_not_ready():
        raise ThingNotReady
    ...
```

Let the calling code decide how to handle cases where the action has
already happened or the pre-conditions aren't met. The calling code is usually
in the best place to decide if doing nothing is the right action.

If it _really_ doesn't matter if the action succeeds or fails from the caller's
point-of-view (a "fire-and-forget" action), then use a wrapper function that
delegates to the main function but swallows all exceptions:

```python

def do_something(*args, **kwargs):
    try:
        _do_something(*args, **kwargs)
    except (ThingsAlreadyDone, ThingNotReady):
        # Ignore these cases
        pass

def _do_something(*args, **kwargs):
    if thing_done_already():
        raise ThingAlreadyDone
    if thing_not_ready():
        raise ThingNotReady
    ...
```

This practice does mean using lots of custom exception classes (which some people are
afraid of) - but that is ok.

### <a name="docstrings">Docstrings vs. comments</a>

There is a difference:

- **Docstrings** are written between triple quotes within the function/class block. They explain
   what the function does and are written for people who might want to _use_ that
   function/class but are not interested in the implementation details.

- In contrast, **comments** are written `# like this` and are written for
  people who want to understand the implementation so they can _change_ or _extend_ it. They will commonly
  explain _why_ something has been implemented the way it has.

It sometimes makes sense to use both next to each other, eg:

```python
def do_that_thing():
    """
    Perform some action and return some thing
    """
    # This has been implemented this way because of these crazy reasons.
```

Related reading:

- <http://stackoverflow.com/questions/19074745/python-docstrings-descriptions-vs-comments>

### <a name="naming-language">Prefer American English for naming modules and objects</a>

When naming objects like modules, classes, functions and variables, prefer American English. Eg, use serializers.py instead of serialisers.py. This ensures the names in our codebase match those in the wider ecosystem.

UK spellings are fine in comments or docstrings.

## Testing

### Test folder structure

Tests are organised by their type:

- `tests/unit/` - Isolated unit tests that test the behaviour of a single unit.
    Collaborators should be mocked. No database or network access is permitted.

- `tests/integration/` - For testing several units and how they are plumbed
    together. These often require database access and use factories for set-up.
    These are best avoided in favour or isolated unit tests (to drive
    design) and end-to-end functional tests (to help us sleep better at night
    knowing things work as expected).

- `tests/functional/` - For end-to-end tests designed to check everything is
    plumbed together correctly. These should use webtest or Django's
    `call_command` function to trigger the test and only patch third party
    calls.

### <a name="test-module-names-unit">Test module names for unit and integration tests</a>

The file path of a unit (or integration) test module should mirror the structure of the application module it's testing.

Eg `octoenergy/path/to/something.py` should have tests in
`tests/unit/path/to/test_something.py`.

### <a name="test-module-names-functional">Test module names for functional tests</a>

The file path of a functional test module should adopt the same naming as the
_use-case_ it is testing. Don't mirror the name of an application module.

Eg The "direct registration" journey should have functional tests in somewhere
like `tests/functional/consumersite/test_direct_registration.py`.

### <a name="test-class-structure">Test class structure</a>

For each object being tested, use a test class to group its tests. Eg:

```python
from somewhere import some_function


class TestSomeFunction:

    def test_does_something_in_a_certain_way(self):
        ...

    def test_does_something_in_a_different_way(self):
        ...
```

Name the test methods so that they complete a sentence started by the test class
name. This is done in the above example to give:

- "test some_function does something in a certain way"
- "test some_function does something in a different way"

Using this technique, ensure the names accurately describe what the test is testing.

This is less important for functional tests which don't call into a single
object's API.

### <a name="test-isolation">Isolation</a>

Don't assume that tests that use the database are fully isolated from each other. Your
tests should not make assertions about the global state of the database.

For example, a test should not assert that there are only a certain number of model
instances in the database, as a transactional test (which does commit to the same DB)
running concurrently may have created some.

#### Why aren't they isolated?

While in most cases tests _are_ isolated (i.e. they run in separate database transactions),
a few of our tests use the Pytest marker ``transaction=true``. This causes them to use
``TransactionTestCase``, which, confusingly, doesn't run in a transaction. Because we
run our tests concurrently (using the ``--numprocesses`` flag), these
non-wrapped transactions are not isolated from other tests running at the same time.

### <a name="freezing-time">Freeze or inject time for tests</a>

Don't let tests or the system-under-test call the system clock unless it is
being explicitly controlled using a tool like [freezegun](https://github.com/spulec/freezegun).

This guards against a whole class of date-related test bugs which often manifest
themselves if your test-suite runs in the hours before or after midnight.
Typically these are caused by DST-offsets where a datetime in UTC has a different date to
one in the local timezone.

For unit tests, it's best to design functions and classes to have
dates/datetimes injected so freezegun isn't necessary.

For integration or functional tests, wrap the fixture creation and test
invocation in the freezegun decorator/context-manager to give tight control of what the system
clock calls will return.

Use this technique to control the context/environment in which a test
executes so that it behaves predictably whatever time of day the test suite is
run. Don't always pick a "safe" time for a test to run; use this technique to
test behaviour at trickier times such as midnight on DST-offset dates.

### <a name="test-method-structure">Unit test method structure</a>

A unit test has three steps:

- ARRANGE: put the world in the right state for the test
- ACT: call the unit under test (and possibly capture its output)
- ASSERT: check that the right output was returned (or the right calls to
    collaborators were made).

To aid readability, organise your test methods in this way, adding a blank line
between each step. Trivial example:

```python
class TestSomeFunction:

    def test_does_something_in_a_certain_way(self):
        input = {'a': 100}

        output = some_function(input)

        assert output == 300
```

This applies less to functional tests which can make many calls to the system.

### Functional test method structure

For functional tests, use comments and blank lines to ensure each step of the
test is easily understandable. Eg:

```python
def test_some_longwinded_process(support_client, factory):
    # Create an electricity-only account with one agreement
    account = factory.create_electricity_only_account()
    product = factory.create_green_product()
    agreement = factory.ElectricityAgreement(tariff__product=product, account=account)

    # Load account detail page and check the agreement is shown
    response = support_client.get('account', number=account.number)
    response.assert_status_ok()

    # Fill in form to revoke agreement
    ...

    # Check agreement has been revoked
    ...
```

You get the idea.

### <a name="numbered-variables">Don't use numbered variables</a>

Avoid numbering variables like so:

```py
def test_something(factory):
    account1 = factory.Account()
    account2 = factory.Account()
    ...
```

There's _always_ a better naming that avoids numeric suffixes and more
clearly expresses intent.

For instance, if you need more than one of something and it's not important
to distinguish between each instance, just use an iterable:

```py
def test_something(factory):
    accounts = [factory.Account(), factory.Account()]
    ...
    # some action happens to the accounts
    ...
    for account in accounts:
        assert account.action_happened  # some assertion on each item in iterable
```

If you do need to distinguish between the instances later on, then use
the distinguishing features to guide the naming of each variable. For example:

```py
def test_something(factory):
    withdrawn_account = factory.Account(status="WITHDRAWN")
    active_account = factory.Account(status="ACTIVE")
    accounts = [withdrawn_account, active_account]
    ...
    # some action happens to the accounts
    ...
    assert active_account.action_happened 
```<|MERGE_RESOLUTION|>--- conflicted
+++ resolved
@@ -914,12 +914,8 @@
 ```py
 def some_function(*, base_date):
 ```
-<<<<<<< HEAD
-
-which forcers callers to compute the date they want to use for the function.
-=======
+
 which forces callers to compute the date they want to use for the function.
->>>>>>> e2f3d234
 As suggested above, such system-clock calls should be reserved for the interface
 layer of your application and the value passed though into the
 business-logic/domain layers.
